--- conflicted
+++ resolved
@@ -73,7 +73,6 @@
 import org.apache.hadoop.yarn.security.AMRMTokenIdentifier;
 import org.apache.hadoop.yarn.server.resourcemanager.RMAuditLogger.AuditConstants;
 import org.apache.hadoop.yarn.server.resourcemanager.rmapp.RMApp;
-import org.apache.hadoop.yarn.server.resourcemanager.rmapp.RMAppState;
 import org.apache.hadoop.yarn.server.resourcemanager.rmapp.attempt.AMLivelinessMonitor;
 import org.apache.hadoop.yarn.server.resourcemanager.rmapp.attempt.RMAppAttempt;
 import org.apache.hadoop.yarn.server.resourcemanager.rmapp.attempt.event.RMAppAttemptRegistrationEvent;
@@ -200,7 +199,6 @@
       message =
           "Got exception while looking for AMRMToken for user "
               + remoteUgi.getUserName();
-<<<<<<< HEAD
     }
 
     if (!tokenFound) {
@@ -208,15 +206,6 @@
       throw RPCUtil.getRemoteException(message);
     }
 
-=======
-    }
-
-    if (!tokenFound) {
-      LOG.warn(message);
-      throw RPCUtil.getRemoteException(message);
-    }
-
->>>>>>> 6266273c
     return appTokenIdentifier.getApplicationAttemptId();
   }
 
@@ -239,13 +228,8 @@
     }
 
     // Allow only one thread in AM to do registerApp at a time.
-<<<<<<< HEAD
-    synchronized (lastResponse) {
-
-=======
     synchronized (lock) {
       AllocateResponse lastResponse = lock.getAllocateResponse();
->>>>>>> 6266273c
       if (hasApplicationMasterRegistered(applicationAttemptId)) {
         String message =
             "Application Master is already registered : "
@@ -265,11 +249,7 @@
       // Setting the response id to 0 to identify if the
       // application master is register for the respective attemptid
       lastResponse.setResponseId(0);
-<<<<<<< HEAD
-      responseMap.put(applicationAttemptId, lastResponse);
-=======
       lock.setAllocateResponse(lastResponse);
->>>>>>> 6266273c
       LOG.info("AM registration " + applicationAttemptId);
       this.rmContext
         .getDispatcher()
@@ -287,24 +267,18 @@
           .getMaximumResourceCapability());
       response.setApplicationACLs(app.getRMAppAttempt(applicationAttemptId)
           .getSubmissionContext().getAMContainerSpec().getApplicationACLs());
-<<<<<<< HEAD
-=======
       response.setQueue(app.getQueue());
->>>>>>> 6266273c
       if (UserGroupInformation.isSecurityEnabled()) {
         LOG.info("Setting client token master key");
         response.setClientToAMTokenMasterKey(java.nio.ByteBuffer.wrap(rmContext
             .getClientToAMTokenSecretManager()
             .getMasterKey(applicationAttemptId).getEncoded()));        
       }
-<<<<<<< HEAD
-=======
 
       List<Container> containerList =
           ((AbstractYarnScheduler) rScheduler)
             .getTransferredContainers(applicationAttemptId);
       response.setContainersFromPreviousAttempt(containerList);
->>>>>>> 6266273c
       return response;
     }
   }
@@ -339,14 +313,6 @@
         return FinishApplicationMasterResponse.newInstance(true);
       }
 
-<<<<<<< HEAD
-      if (rmContext.getRMApps().get(applicationAttemptId.getApplicationId())
-          .isAppSafeToUnregister()) {
-        return FinishApplicationMasterResponse.newInstance(true);
-      } else {
-        return FinishApplicationMasterResponse.newInstance(false);
-      }
-=======
       // Not an unmanaged-AM.
       if (rmApp.isAppSafeToTerminate()) {
         return FinishApplicationMasterResponse.newInstance(true);
@@ -385,25 +351,6 @@
           hasApplicationMasterRegistered = true;
         }
       }
->>>>>>> 6266273c
-    }
-    return hasApplicationMasterRegistered;
-  }
-
-  /**
-   * @param appAttemptId
-   * @return true if application is registered for the respective attemptid
-   */
-  public boolean hasApplicationMasterRegistered(
-      ApplicationAttemptId appAttemptId) {
-    boolean hasApplicationMasterRegistered = false;
-    AllocateResponse lastResponse = responseMap.get(appAttemptId);
-    if (lastResponse != null) {
-      synchronized (lastResponse) {
-        if (lastResponse.getResponseId() >= 0) {
-          hasApplicationMasterRegistered = true;
-        }
-      }
     }
     return hasApplicationMasterRegistered;
   }
@@ -422,35 +369,6 @@
       LOG.error("AppAttemptId doesnt exist in cache " + appAttemptId);
       return resync;
     }
-<<<<<<< HEAD
-    
-    if (!hasApplicationMasterRegistered(appAttemptId)) {
-      String message =
-          "Application Master is trying to allocate before registering for: "
-              + appAttemptId.getApplicationId();
-      LOG.error(message);
-      RMAuditLogger.logFailure(
-        this.rmContext.getRMApps().get(appAttemptId.getApplicationId())
-          .getUser(), AuditConstants.REGISTER_AM, "",
-        "ApplicationMasterService", message, appAttemptId.getApplicationId(),
-        appAttemptId);
-      throw new InvalidApplicationMasterRequestException(message);
-    }
-
-    if ((request.getResponseId() + 1) == lastResponse.getResponseId()) {
-      /* old heartbeat */
-      return lastResponse;
-    } else if (request.getResponseId() + 1 < lastResponse.getResponseId()) {
-      LOG.error("Invalid responseid from appAttemptId " + appAttemptId);
-      // Oh damn! Sending reboot isn't enough. RM state is corrupted. TODO:
-      // Reboot is not useful since after AM reboots, it will send register and 
-      // get an exception. Might as well throw an exception here.
-      return resync;
-    } 
-    
-    // Allow only one thread in AM to do heartbeat at a time.
-    synchronized (lastResponse) {
-=======
     synchronized (lock) {
       AllocateResponse lastResponse = lock.getAllocateResponse();
       if (!hasApplicationMasterRegistered(appAttemptId)) {
@@ -478,7 +396,6 @@
         // get an exception. Might as well throw an exception here.
         return resync;
       }
->>>>>>> 6266273c
 
       // Send the status update to the appAttempt.
       this.rmContext.getDispatcher().getEventHandler().handle(
@@ -487,17 +404,6 @@
 
       List<ResourceRequest> ask = request.getAskList();
       List<ContainerId> release = request.getReleaseList();
-<<<<<<< HEAD
-      
-      ResourceBlacklistRequest blacklistRequest = request.getResourceBlacklistRequest();
-      List<String> blacklistAdditions = 
-          (blacklistRequest != null) ? 
-              blacklistRequest.getBlacklistAdditions() : null;
-      List<String> blacklistRemovals = 
-          (blacklistRequest != null) ? 
-              blacklistRequest.getBlacklistRemovals() : null;
-      
-=======
 
       ResourceBlacklistRequest blacklistRequest =
           request.getResourceBlacklistRequest();
@@ -508,7 +414,6 @@
           (blacklistRequest != null) ?
               blacklistRequest.getBlacklistRemovals() : null;
 
->>>>>>> 6266273c
       // sanity check
       try {
         RMServerUtils.validateResourceRequests(ask,
@@ -523,17 +428,6 @@
       }  catch (InvalidResourceBlacklistRequestException e) {
         LOG.warn("Invalid blacklist request by application " + appAttemptId, e);
         throw e;
-<<<<<<< HEAD
-      }
-      
-      try {
-        RMServerUtils.validateContainerReleaseRequest(release, appAttemptId);
-      } catch (InvalidContainerReleaseException e) {
-        LOG.warn("Invalid container release by application " + appAttemptId, e);
-        throw e;
-      }
-      
-=======
       }
 
       RMApp app =
@@ -550,7 +444,6 @@
         }
       }
 
->>>>>>> 6266273c
       // Send new requests to appAttempt.
       Allocation allocation =
           this.rScheduler.allocate(appAttemptId, ask, release, 
@@ -580,11 +473,7 @@
               rmNode.getTotalCapability(), numContainers,
               rmNode.getHealthReport(),
               rmNode.getLastHealthReportTime());
-<<<<<<< HEAD
-          
-=======
-
->>>>>>> 6266273c
+
           updatedNodeReports.add(report);
         }
         allocateResponse.setUpdatedNodes(updatedNodeReports);
@@ -595,20 +484,12 @@
           .pullJustFinishedContainers());
       allocateResponse.setResponseId(lastResponse.getResponseId() + 1);
       allocateResponse.setAvailableResources(allocation.getResourceLimit());
-<<<<<<< HEAD
-      
-      allocateResponse.setNumClusterNodes(this.rScheduler.getNumClusterNodes());
-   
-      // add preemption to the allocateResponse message (if any)
-      allocateResponse.setPreemptionMessage(generatePreemptionMessage(allocation));
-=======
 
       allocateResponse.setNumClusterNodes(this.rScheduler.getNumClusterNodes());
 
       // add preemption to the allocateResponse message (if any)
       allocateResponse
           .setPreemptionMessage(generatePreemptionMessage(allocation));
->>>>>>> 6266273c
 
       // Adding NMTokens for allocated containers.
       if (!allocation.getContainers().isEmpty()) {
@@ -616,28 +497,12 @@
             .createAndGetNMTokens(app.getUser(), appAttemptId,
                 allocation.getContainers()));
       }
-<<<<<<< HEAD
-
-      // before returning response, verify in sync
-      AllocateResponse oldResponse =
-          responseMap.put(appAttemptId, allocateResponse);
-      if (oldResponse == null) {
-        // appAttempt got unregistered, remove it back out
-        responseMap.remove(appAttemptId);
-        String message = "App Attempt removed from the cache during allocate"
-            + appAttemptId;
-        LOG.error(message);
-        return resync;
-      }
-
-=======
       /*
        * As we are updating the response inside the lock object so we don't
        * need to worry about unregister call occurring in between (which
        * removes the lock object).
        */
       lock.setAllocateResponse(allocateResponse);
->>>>>>> 6266273c
       return allocateResponse;
     }    
   }
@@ -701,11 +566,7 @@
     // attemptID get registered
     response.setResponseId(-1);
     LOG.info("Registering app attempt : " + attemptId);
-<<<<<<< HEAD
-    responseMap.put(attemptId, response);
-=======
     responseMap.put(attemptId, new AllocateResponseLock(response));
->>>>>>> 6266273c
     rmContext.getNMTokenSecretManager().registerApplicationAttempt(attemptId);
   }
 
@@ -726,8 +587,6 @@
       this.server.stop();
     }
     super.serviceStop();
-<<<<<<< HEAD
-=======
   }
   
   public static class AllocateResponseLock {
@@ -744,6 +603,5 @@
     public synchronized void setAllocateResponse(AllocateResponse response) {
       this.response = response;
     }
->>>>>>> 6266273c
   }
 }