--- conflicted
+++ resolved
@@ -134,8 +134,6 @@
 
   @Override
   protected void serviceStart() throws Exception {
-<<<<<<< HEAD
-=======
     scheduleLogDeletionTask();
     super.serviceStart();
   }
@@ -170,7 +168,6 @@
   }
   
   private void scheduleLogDeletionTask() {
->>>>>>> 6266273c
     Configuration conf = getConfig();
     if (!conf.getBoolean(YarnConfiguration.LOG_AGGREGATION_ENABLED,
         YarnConfiguration.DEFAULT_LOG_AGGREGATION_ENABLED)) {
@@ -189,17 +186,6 @@
     TimerTask task = new LogDeletionTask(conf, retentionSecs);
     timer = new Timer();
     timer.scheduleAtFixedRate(task, 0, checkIntervalMsecs);
-<<<<<<< HEAD
-    super.serviceStart();
-  }
-
-  @Override
-  protected void serviceStop() throws Exception {
-    if(timer != null) {
-      timer.cancel();
-    }
-    super.serviceStop();
-=======
   }
 
   private void stopTimer() {
@@ -214,6 +200,5 @@
 
   protected Configuration createConf() {
     return new Configuration();
->>>>>>> 6266273c
   }
 }