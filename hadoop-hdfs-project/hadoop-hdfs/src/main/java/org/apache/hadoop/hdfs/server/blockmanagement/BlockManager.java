--- conflicted
+++ resolved
@@ -1052,12 +1052,8 @@
           + blk + " not found");
       return;
     }
-<<<<<<< HEAD
-    markBlockAsCorrupt(new BlockToMarkCorrupt(storedBlock, reason), dn, storageID);
-=======
     markBlockAsCorrupt(new BlockToMarkCorrupt(storedBlock, reason,
-        Reason.CORRUPTION_REPORTED), dn);
->>>>>>> 1da81363
+        Reason.CORRUPTION_REPORTED), dn, storageID);
   }
 
   private void markBlockAsCorrupt(BlockToMarkCorrupt b,
