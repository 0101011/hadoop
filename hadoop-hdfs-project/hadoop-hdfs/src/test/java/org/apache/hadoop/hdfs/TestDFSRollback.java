/**
* Licensed to the Apache Software Foundation (ASF) under one
* or more contributor license agreements.  See the NOTICE file
* distributed with this work for additional information
* regarding copyright ownership.  The ASF licenses this file
* to you under the Apache License, Version 2.0 (the
* "License"); you may not use this file except in compliance
* with the License.  You may obtain a copy of the License at
*
*     http://www.apache.org/licenses/LICENSE-2.0
*
* Unless required by applicable law or agreed to in writing, software
* distributed under the License is distributed on an "AS IS" BASIS,
* WITHOUT WARRANTIES OR CONDITIONS OF ANY KIND, either express or implied.
* See the License for the specific language governing permissions and
* limitations under the License.
*/
package org.apache.hadoop.hdfs;

import static org.apache.hadoop.hdfs.server.common.HdfsServerConstants.NodeType.DATA_NODE;
import static org.apache.hadoop.hdfs.server.common.HdfsServerConstants.NodeType.NAME_NODE;
import static org.junit.Assert.*;

import java.io.File;
import java.io.IOException;
import java.util.Collections;
import java.util.List;

import org.apache.commons.logging.Log;
import org.apache.commons.logging.LogFactory;
import org.apache.hadoop.conf.Configuration;
import org.apache.hadoop.fs.Path;
import org.apache.hadoop.hdfs.server.common.HdfsServerConstants.NodeType;
import org.apache.hadoop.hdfs.server.common.HdfsServerConstants.StartupOption;
import org.apache.hadoop.hdfs.server.common.StorageInfo;
import org.apache.hadoop.hdfs.server.namenode.FSImageTestUtil;
import org.apache.hadoop.util.StringUtils;
import org.junit.After;
import org.junit.Test;

import com.google.common.base.Charsets;
import com.google.common.collect.Lists;

/**
* This test ensures the appropriate response (successful or failure) from
* the system when the system is rolled back under various storage state and
* version conditions.
*/
public class TestDFSRollback {
 
  private static final Log LOG = LogFactory.getLog(
                                                   "org.apache.hadoop.hdfs.TestDFSRollback");
  private Configuration conf;
  private int testCounter = 0;
  private MiniDFSCluster cluster = null;
  
  /**
   * Writes an INFO log message containing the parameters.
   */
  void log(String label, int numDirs) {
    LOG.info("============================================================");
    LOG.info("***TEST " + (testCounter++) + "*** " 
             + label + ":"
             + " numDirs="+numDirs);
  }
  
  /**
   * Verify that the new current directory is the old previous.  
   * It is assumed that the server has recovered and rolled back.
   */
  void checkResult(NodeType nodeType, String[] baseDirs) throws Exception {
    List<File> curDirs = Lists.newArrayList();
    for (String baseDir : baseDirs) {
      File curDir = new File(baseDir, "current");
      curDirs.add(curDir);
      switch (nodeType) {
      case NAME_NODE:
        FSImageTestUtil.assertReasonableNameCurrentDir(curDir);
        break;
      case DATA_NODE:
        assertEquals(
            UpgradeUtilities.checksumContents(nodeType, curDir),
            UpgradeUtilities.checksumMasterDataNodeContents());
        break;
      }
    }
    
    FSImageTestUtil.assertParallelFilesAreIdentical(
        curDirs, Collections.<String>emptySet());

    for (int i = 0; i < baseDirs.length; i++) {
      assertFalse(new File(baseDirs[i],"previous").isDirectory());
    }
  }
 
  /**
   * Attempts to start a NameNode with the given operation.  Starting
   * the NameNode should throw an exception.
   */
  void startNameNodeShouldFail(StartupOption operation, String searchString) {
    try {
      cluster = new MiniDFSCluster.Builder(conf).numDataNodes(0)
                                                .startupOption(operation)
                                                .format(false)
                                                .manageDataDfsDirs(false)
                                                .manageNameDfsDirs(false)
                                                .build(); // should fail
      throw new AssertionError("NameNode should have failed to start");
    } catch (Exception expected) {
      if (!expected.getMessage().contains(searchString)) {
        fail("Expected substring '" + searchString + "' in exception " +
            "but got: " + StringUtils.stringifyException(expected));
      }
      // expected
    }
  }
  
  /**
   * Attempts to start a DataNode with the given operation. Starting
   * the given block pool should fail.
   * @param operation startup option
   * @param bpid block pool Id that should fail to start
   * @throws IOException 
   */
  void startBlockPoolShouldFail(StartupOption operation, String bpid)
      throws IOException {
    cluster.startDataNodes(conf, 1, false, operation, null); // should fail
    assertFalse("Block pool " + bpid + " should have failed to start", 
        cluster.getDataNodes().get(0).isBPServiceAlive(bpid));
  }
 
  /**
   * This test attempts to rollback the NameNode and DataNode under
   * a number of valid and invalid conditions.
   */
  @Test
  public void testRollback() throws Exception {
    File[] baseDirs;
    UpgradeUtilities.initialize();
    
    StorageInfo storageInfo = null;
    for (int numDirs = 1; numDirs <= 2; numDirs++) {
      conf = new HdfsConfiguration();
      conf.setInt(DFSConfigKeys.DFS_DATANODE_SCAN_PERIOD_HOURS_KEY, -1);      
      conf = UpgradeUtilities.initializeStorageStateConf(numDirs, conf);
      String[] nameNodeDirs = conf.getStrings(DFSConfigKeys.DFS_NAMENODE_NAME_DIR_KEY);
      String[] dataNodeDirs = conf.getStrings(DFSConfigKeys.DFS_DATANODE_DATA_DIR_KEY);
      
      log("Normal NameNode rollback", numDirs);
      UpgradeUtilities.createNameNodeStorageDirs(nameNodeDirs, "current");
      UpgradeUtilities.createNameNodeStorageDirs(nameNodeDirs, "previous");
      cluster = new MiniDFSCluster.Builder(conf).numDataNodes(0)
                                                .format(false)
                                                .manageDataDfsDirs(false)
                                                .manageNameDfsDirs(false)
                                                .startupOption(StartupOption.ROLLBACK)
                                                .build();
      checkResult(NAME_NODE, nameNodeDirs);
      cluster.shutdown();
      UpgradeUtilities.createEmptyDirs(nameNodeDirs);
      
      log("Normal DataNode rollback", numDirs);
      UpgradeUtilities.createNameNodeStorageDirs(nameNodeDirs, "current");
      UpgradeUtilities.createNameNodeStorageDirs(nameNodeDirs, "previous");
      cluster = new MiniDFSCluster.Builder(conf).numDataNodes(0)
                                                .format(false)
                                                .manageDataDfsDirs(false)
                                                .manageNameDfsDirs(false)
                                                .startupOption(StartupOption.ROLLBACK)
                                                .build();
      UpgradeUtilities.createDataNodeStorageDirs(dataNodeDirs, "current");
      UpgradeUtilities.createDataNodeStorageDirs(dataNodeDirs, "previous");
      cluster.startDataNodes(conf, 1, false, StartupOption.ROLLBACK, null);
      checkResult(DATA_NODE, dataNodeDirs);
      cluster.shutdown();
      UpgradeUtilities.createEmptyDirs(nameNodeDirs);
      UpgradeUtilities.createEmptyDirs(dataNodeDirs);
      
      log("Normal BlockPool rollback", numDirs);
      UpgradeUtilities.createNameNodeStorageDirs(nameNodeDirs, "current");
      UpgradeUtilities.createNameNodeStorageDirs(nameNodeDirs, "previous");
      cluster = new MiniDFSCluster.Builder(conf).numDataNodes(0)
                                                .format(false)
                                                .manageDataDfsDirs(false)
                                                .manageNameDfsDirs(false)
                                                .startupOption(StartupOption.ROLLBACK)
                                                .build();
      UpgradeUtilities.createDataNodeStorageDirs(dataNodeDirs, "current");
      UpgradeUtilities.createBlockPoolStorageDirs(dataNodeDirs, "current",
          UpgradeUtilities.getCurrentBlockPoolID(cluster));
      // Create a previous snapshot for the blockpool
      UpgradeUtilities.createBlockPoolStorageDirs(dataNodeDirs, "previous",
          UpgradeUtilities.getCurrentBlockPoolID(cluster));
<<<<<<< HEAD
      // Older LayoutVersion to make it rollback
      storageInfo = new StorageInfo(
          UpgradeUtilities.getCurrentLayoutVersion()+1,
          UpgradeUtilities.getCurrentNamespaceID(cluster),
          UpgradeUtilities.getCurrentClusterID(cluster),
          UpgradeUtilities.getCurrentFsscTime(cluster));
      // Create old VERSION file for each data dir
      for (int i=0; i<dataNodeDirs.length; i++) {
        Path bpPrevPath = new Path(dataNodeDirs[i] + "/current/"
            + UpgradeUtilities.getCurrentBlockPoolID(cluster));
        UpgradeUtilities.createBlockPoolVersionFile(
            new File(bpPrevPath.toString()),
            storageInfo,
            UpgradeUtilities.getCurrentBlockPoolID(cluster));
      }
=======
      // Put newer layout version in current.
      storageInfo = new StorageInfo(
          UpgradeUtilities.getCurrentLayoutVersion()-1,
          UpgradeUtilities.getCurrentNamespaceID(cluster),
          UpgradeUtilities.getCurrentClusterID(cluster),
          UpgradeUtilities.getCurrentFsscTime(cluster));

      // Overwrite VERSION file in the current directory of
      // volume directories and block pool slice directories
      // with a layout version from future.
      File[] dataCurrentDirs = new File[dataNodeDirs.length];
      for (int i=0; i<dataNodeDirs.length; i++) {
        dataCurrentDirs[i] = new File((new Path(dataNodeDirs[i] 
            + "/current")).toString());
      }
      UpgradeUtilities.createDataNodeVersionFile(
          dataCurrentDirs,
          storageInfo,
          UpgradeUtilities.getCurrentBlockPoolID(cluster));
>>>>>>> fbf12270

      cluster.startDataNodes(conf, 1, false, StartupOption.ROLLBACK, null);
      assertTrue(cluster.isDataNodeUp());

      cluster.shutdown();
      UpgradeUtilities.createEmptyDirs(nameNodeDirs);
      UpgradeUtilities.createEmptyDirs(dataNodeDirs);

      log("NameNode rollback without existing previous dir", numDirs);
      UpgradeUtilities.createNameNodeStorageDirs(nameNodeDirs, "current");
      startNameNodeShouldFail(StartupOption.ROLLBACK,
          "None of the storage directories contain previous fs state");
      UpgradeUtilities.createEmptyDirs(nameNodeDirs);
      
      log("DataNode rollback without existing previous dir", numDirs);
      UpgradeUtilities.createNameNodeStorageDirs(nameNodeDirs, "current");
      cluster = new MiniDFSCluster.Builder(conf).numDataNodes(0)
                                                .format(false)
                                                .manageDataDfsDirs(false)
                                                .manageNameDfsDirs(false)
                                                .startupOption(StartupOption.UPGRADE)
                                                .build();
      UpgradeUtilities.createDataNodeStorageDirs(dataNodeDirs, "current");
      cluster.startDataNodes(conf, 1, false, StartupOption.ROLLBACK, null);
      cluster.shutdown();
      UpgradeUtilities.createEmptyDirs(nameNodeDirs);
      UpgradeUtilities.createEmptyDirs(dataNodeDirs);

      log("DataNode rollback with future stored layout version in previous", numDirs);
      UpgradeUtilities.createNameNodeStorageDirs(nameNodeDirs, "current");
      UpgradeUtilities.createNameNodeStorageDirs(nameNodeDirs, "previous");
      cluster = new MiniDFSCluster.Builder(conf).numDataNodes(0)
                                                .format(false)
                                                .manageDataDfsDirs(false)
                                                .manageNameDfsDirs(false)
                                                .startupOption(StartupOption.ROLLBACK)
                                                .build();
      UpgradeUtilities.createDataNodeStorageDirs(dataNodeDirs, "current");
      baseDirs = UpgradeUtilities.createDataNodeStorageDirs(dataNodeDirs, "previous");
      storageInfo = new StorageInfo(Integer.MIN_VALUE, 
          UpgradeUtilities.getCurrentNamespaceID(cluster), 
          UpgradeUtilities.getCurrentClusterID(cluster), 
          UpgradeUtilities.getCurrentFsscTime(cluster));
      
      UpgradeUtilities.createDataNodeVersionFile(baseDirs, storageInfo,
          UpgradeUtilities.getCurrentBlockPoolID(cluster));
      
      startBlockPoolShouldFail(StartupOption.ROLLBACK, 
          cluster.getNamesystem().getBlockPoolId());
      cluster.shutdown();
      UpgradeUtilities.createEmptyDirs(nameNodeDirs);
      UpgradeUtilities.createEmptyDirs(dataNodeDirs);
      
      log("DataNode rollback with newer fsscTime in previous", numDirs);
      UpgradeUtilities.createNameNodeStorageDirs(nameNodeDirs, "current");
      UpgradeUtilities.createNameNodeStorageDirs(nameNodeDirs, "previous");
      cluster = new MiniDFSCluster.Builder(conf).numDataNodes(0)
                                                .format(false)
                                                .manageDataDfsDirs(false)
                                                .manageNameDfsDirs(false)
                                                .startupOption(StartupOption.ROLLBACK)
                                                .build();
      
      UpgradeUtilities.createDataNodeStorageDirs(dataNodeDirs, "current");
      baseDirs = UpgradeUtilities.createDataNodeStorageDirs(dataNodeDirs, "previous");
      storageInfo = new StorageInfo(UpgradeUtilities.getCurrentLayoutVersion(), 
            UpgradeUtilities.getCurrentNamespaceID(cluster), 
            UpgradeUtilities.getCurrentClusterID(cluster), Long.MAX_VALUE);
      
      UpgradeUtilities.createDataNodeVersionFile(baseDirs, storageInfo,
          UpgradeUtilities.getCurrentBlockPoolID(cluster));
      
      startBlockPoolShouldFail(StartupOption.ROLLBACK, 
          cluster.getNamesystem().getBlockPoolId());
      cluster.shutdown();
      UpgradeUtilities.createEmptyDirs(nameNodeDirs);
      UpgradeUtilities.createEmptyDirs(dataNodeDirs);

      log("NameNode rollback with no edits file", numDirs);
      UpgradeUtilities.createNameNodeStorageDirs(nameNodeDirs, "current");
      baseDirs = UpgradeUtilities.createNameNodeStorageDirs(nameNodeDirs, "previous");
      deleteMatchingFiles(baseDirs, "edits.*");
      startNameNodeShouldFail(StartupOption.ROLLBACK,
          "Gap in transactions");
      UpgradeUtilities.createEmptyDirs(nameNodeDirs);
      
      log("NameNode rollback with no image file", numDirs);
      UpgradeUtilities.createNameNodeStorageDirs(nameNodeDirs, "current");
      baseDirs = UpgradeUtilities.createNameNodeStorageDirs(nameNodeDirs, "previous");
      deleteMatchingFiles(baseDirs, "fsimage_.*");
      startNameNodeShouldFail(StartupOption.ROLLBACK,
          "No valid image files found");
      UpgradeUtilities.createEmptyDirs(nameNodeDirs);
      
      log("NameNode rollback with corrupt version file", numDirs);
      UpgradeUtilities.createNameNodeStorageDirs(nameNodeDirs, "current");
      baseDirs = UpgradeUtilities.createNameNodeStorageDirs(nameNodeDirs, "previous");
      for (File f : baseDirs) { 
        UpgradeUtilities.corruptFile(
            new File(f,"VERSION"),
            "layoutVersion".getBytes(Charsets.UTF_8),
            "xxxxxxxxxxxxx".getBytes(Charsets.UTF_8));
      }
      startNameNodeShouldFail(StartupOption.ROLLBACK,
          "file VERSION has layoutVersion missing");

      UpgradeUtilities.createEmptyDirs(nameNodeDirs);
      
      log("NameNode rollback with old layout version in previous", numDirs);
      UpgradeUtilities.createNameNodeStorageDirs(nameNodeDirs, "current");
      baseDirs = UpgradeUtilities.createNameNodeStorageDirs(nameNodeDirs, "previous");
      storageInfo = new StorageInfo(1, 
          UpgradeUtilities.getCurrentNamespaceID(null),
          UpgradeUtilities.getCurrentClusterID(null),
          UpgradeUtilities.getCurrentFsscTime(null));
      
      UpgradeUtilities.createNameNodeVersionFile(conf, baseDirs,
          storageInfo, UpgradeUtilities.getCurrentBlockPoolID(cluster));
      startNameNodeShouldFail(StartupOption.ROLLBACK,
          "Cannot rollback to storage version 1 using this version");
      UpgradeUtilities.createEmptyDirs(nameNodeDirs);
    } // end numDir loop
  }
 
  private void deleteMatchingFiles(File[] baseDirs, String regex) {
    for (File baseDir : baseDirs) {
      for (File f : baseDir.listFiles()) {
        if (f.getName().matches(regex)) {
          f.delete();
        }
      }
    }
  }

  @After
  public void tearDown() throws Exception {
    LOG.info("Shutting down MiniDFSCluster");
    if (cluster != null) cluster.shutdown();
  }
  
  public static void main(String[] args) throws Exception {
    new TestDFSRollback().testRollback();
  }
  
}

<|MERGE_RESOLUTION|>--- conflicted
+++ resolved
@@ -191,23 +191,6 @@
       // Create a previous snapshot for the blockpool
       UpgradeUtilities.createBlockPoolStorageDirs(dataNodeDirs, "previous",
           UpgradeUtilities.getCurrentBlockPoolID(cluster));
-<<<<<<< HEAD
-      // Older LayoutVersion to make it rollback
-      storageInfo = new StorageInfo(
-          UpgradeUtilities.getCurrentLayoutVersion()+1,
-          UpgradeUtilities.getCurrentNamespaceID(cluster),
-          UpgradeUtilities.getCurrentClusterID(cluster),
-          UpgradeUtilities.getCurrentFsscTime(cluster));
-      // Create old VERSION file for each data dir
-      for (int i=0; i<dataNodeDirs.length; i++) {
-        Path bpPrevPath = new Path(dataNodeDirs[i] + "/current/"
-            + UpgradeUtilities.getCurrentBlockPoolID(cluster));
-        UpgradeUtilities.createBlockPoolVersionFile(
-            new File(bpPrevPath.toString()),
-            storageInfo,
-            UpgradeUtilities.getCurrentBlockPoolID(cluster));
-      }
-=======
       // Put newer layout version in current.
       storageInfo = new StorageInfo(
           UpgradeUtilities.getCurrentLayoutVersion()-1,
@@ -227,7 +210,6 @@
           dataCurrentDirs,
           storageInfo,
           UpgradeUtilities.getCurrentBlockPoolID(cluster));
->>>>>>> fbf12270
 
       cluster.startDataNodes(conf, 1, false, StartupOption.ROLLBACK, null);
       assertTrue(cluster.isDataNodeUp());
