/**
 * Licensed to the Apache Software Foundation (ASF) under one
 * or more contributor license agreements.  See the NOTICE file
 * distributed with this work for additional information
 * regarding copyright ownership.  The ASF licenses this file
 * to you under the Apache License, Version 2.0 (the
 * "License"); you may not use this file except in compliance
 * with the License.  You may obtain a copy of the License at
 *
 *     http://www.apache.org/licenses/LICENSE-2.0
 *
 * Unless required by applicable law or agreed to in writing, software
 * distributed under the License is distributed on an "AS IS" BASIS,
 * WITHOUT WARRANTIES OR CONDITIONS OF ANY KIND, either express or implied.
 * See the License for the specific language governing permissions and
 * limitations under the License.
 */

package org.apache.hadoop.fs.azure;

import com.google.common.annotations.VisibleForTesting;
import org.apache.http.Header;
import org.apache.http.HttpResponse;
import org.apache.http.HttpStatus;
import org.apache.http.StatusLine;
import org.apache.http.client.ClientProtocolException;
import org.apache.http.client.HttpClient;
import org.apache.http.client.methods.HttpGet;
import org.apache.http.impl.client.HttpClientBuilder;

import java.io.BufferedReader;
import java.io.IOException;
import java.io.InputStreamReader;
import java.nio.charset.StandardCharsets;

/**
 * Helper class the has constants and helper methods
 * used in WASB when integrating with a remote http cred
 * service. Currently, remote service will be used to generate
 * SAS keys.
 */
class WasbRemoteCallHelper {

  /**
   * Return code when the remote call is successful. {@value}
   */
  public static final int REMOTE_CALL_SUCCESS_CODE = 0;

  /**
   * Client instance to be used for making the remote call.
   */
  private HttpClient client = null;

  @VisibleForTesting
  public void updateHttpClient(HttpClient client) {
    this.client = client;
  }

  public WasbRemoteCallHelper() {
    this.client = HttpClientBuilder.create().build();
  }

  /**
   * Helper method to make remote HTTP Get request.
   * @param getRequest - HttpGet request object constructed by caller.
   * @return Http Response body returned as a string. The caller
   *  is expected to semantically understand the response.
   * @throws WasbRemoteCallException
   * @throws IOException
   */
  public String makeRemoteGetRequest(HttpGet getRequest)
      throws WasbRemoteCallException, IOException {

    try {

      final String APPLICATION_JSON = "application/json";
      final int MAX_CONTENT_LENGTH = 1024;

      getRequest.setHeader("Accept", APPLICATION_JSON);

      HttpResponse response = client.execute(getRequest);

      StatusLine statusLine = response.getStatusLine();
      if (statusLine == null || statusLine.getStatusCode() != HttpStatus.SC_OK) {
        throw new WasbRemoteCallException(getRequest.getURI().toString() + ":" +
            ((statusLine!=null) ? statusLine.toString() : "NULL")
        );
      }

      Header contentTypeHeader = response.getFirstHeader("Content-Type");
<<<<<<< HEAD
      if (contentTypeHeader == null || contentTypeHeader.getValue() != APPLICATION_JSON) {
=======
      if (contentTypeHeader == null
          || !APPLICATION_JSON.equals(contentTypeHeader.getValue())) {
>>>>>>> 56ab02ee
        throw new WasbRemoteCallException(getRequest.getURI().toString() + ":" +
            "Content-Type mismatch: expected: " + APPLICATION_JSON +
            ", got " + ((contentTypeHeader!=null) ? contentTypeHeader.getValue() : "NULL")
        );
      }

      Header contentLengthHeader = response.getFirstHeader("Content-Length");
      if (contentLengthHeader == null) {
        throw new WasbRemoteCallException(getRequest.getURI().toString() + ":" +
            "Content-Length header missing"
        );
      }

      try {
        if (Integer.parseInt(contentLengthHeader.getValue()) > MAX_CONTENT_LENGTH) {
          throw new WasbRemoteCallException(getRequest.getURI().toString() + ":" +
              "Content-Length:" + contentLengthHeader.getValue() +
              "exceeded max:" + MAX_CONTENT_LENGTH
          );
        }
      }
      catch (NumberFormatException nfe) {
        throw new WasbRemoteCallException(getRequest.getURI().toString() + ":" +
            "Invalid Content-Length value :" + contentLengthHeader.getValue()
        );
      }

      BufferedReader rd = new BufferedReader(
          new InputStreamReader(response.getEntity().getContent(),
              StandardCharsets.UTF_8));
      StringBuilder responseBody = new StringBuilder();
      String responseLine = "";
      while ((responseLine = rd.readLine()) != null) {
        responseBody.append(responseLine);
      }
      rd.close();
      return responseBody.toString();

    } catch (ClientProtocolException clientProtocolEx) {
      throw new WasbRemoteCallException(getRequest.getURI().toString() + ":" +
          "Encountered ClientProtocolException while making remote call", clientProtocolEx);
    } catch (IOException ioEx) {
      throw new WasbRemoteCallException(getRequest.getURI().toString() + ":" +
          "Encountered IOException while making remote call", ioEx);
    }
  }
}<|MERGE_RESOLUTION|>--- conflicted
+++ resolved
@@ -88,12 +88,8 @@
       }
 
       Header contentTypeHeader = response.getFirstHeader("Content-Type");
-<<<<<<< HEAD
-      if (contentTypeHeader == null || contentTypeHeader.getValue() != APPLICATION_JSON) {
-=======
       if (contentTypeHeader == null
           || !APPLICATION_JSON.equals(contentTypeHeader.getValue())) {
->>>>>>> 56ab02ee
         throw new WasbRemoteCallException(getRequest.getURI().toString() + ":" +
             "Content-Type mismatch: expected: " + APPLICATION_JSON +
             ", got " + ((contentTypeHeader!=null) ? contentTypeHeader.getValue() : "NULL")
